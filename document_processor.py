from langchain.text_splitter import RecursiveCharacterTextSplitter
from langchain_huggingface import HuggingFaceEmbeddings
from langchain_community.vectorstores import FAISS
import requests
import PyPDF2
import io
<<<<<<< HEAD
import tempfile
import os
import pickle
from docx import Document
from langchain.text_splitter import RecursiveCharacterTextSplitter
from langchain_huggingface import HuggingFaceEmbeddings
from langchain_community.vectorstores import FAISS
from langchain.schema import Document as LangchainDocument
=======
from docx import Document
import tempfile
>>>>>>> 44fa5ddc
from fastapi import HTTPException
from config import Config

class DocumentProcessor:
    def __init__(self):
        self.text_splitter = RecursiveCharacterTextSplitter(
            chunk_size=Config.CHUNK_SIZE, 
            chunk_overlap=Config.CHUNK_OVERLAP,
            separators=Config.TEXT_SEPARATORS
        )
        self.embeddings = HuggingFaceEmbeddings(model_name=Config.EMBEDDING_MODEL_NAME)
<<<<<<< HEAD
        
        # Create directories for FAISS indexes and metadata
        os.makedirs(Config.FAISS_INDEX_PATH, exist_ok=True)
        os.makedirs(Config.FAISS_METADATA_PATH, exist_ok=True)
=======
>>>>>>> 44fa5ddc
    
    def download_document(self, url: str) -> bytes:
        """Download document from URL"""
        try:
            response = requests.get(url, timeout=Config.REQUEST_TIMEOUT)
            response.raise_for_status()
            return response.content
        except Exception as e:
            raise HTTPException(status_code=400, detail=f"Failed to download document: {str(e)}")
    
    def extract_text_from_pdf(self, pdf_content: bytes) -> str:
        """Extract text from PDF content"""
        try:
            pdf_file = io.BytesIO(pdf_content)
            pdf_reader = PyPDF2.PdfReader(pdf_file)
            text = ""
            for page in pdf_reader.pages:
                text += page.extract_text() + "\n"
            return text
        except Exception as e:
            raise HTTPException(status_code=400, detail=f"Failed to extract PDF text: {str(e)}")
    
    def extract_text_from_docx(self, docx_content: bytes) -> str:
        """Extract text from DOCX content"""
        try:
            with tempfile.NamedTemporaryFile() as tmp_file:
                tmp_file.write(docx_content)
                tmp_file.flush()
                doc = Document(tmp_file.name)
                text = ""
                for paragraph in doc.paragraphs:
                    text += paragraph.text + "\n"
                return text
        except Exception as e:
            raise HTTPException(status_code=400, detail=f"Failed to extract DOCX text: {str(e)}")
    
    def process_document(self, document_url: str) -> tuple[FAISS, str]:
        """Process document and create vector store"""
        # Download document
        content = self.download_document(document_url)
        
        # Determine file type and extract text
        if document_url.lower().endswith('.pdf'):
            text = self.extract_text_from_pdf(content)
        elif document_url.lower().endswith('.docx'):
            text = self.extract_text_from_docx(content)
        else:
            # Assume it's plain text
            text = content.decode('utf-8', errors='ignore')
        
        # Split text into chunks
        texts = self.text_splitter.create_documents([text])
        
        # Create vector store
        vectorstore = FAISS.from_documents(texts, self.embeddings)
        
<<<<<<< HEAD
        return doc_list
=======
        return vectorstore, text
>>>>>>> 44fa5ddc
<|MERGE_RESOLUTION|>--- conflicted
+++ resolved
@@ -4,19 +4,8 @@
 import requests
 import PyPDF2
 import io
-<<<<<<< HEAD
-import tempfile
-import os
-import pickle
-from docx import Document
-from langchain.text_splitter import RecursiveCharacterTextSplitter
-from langchain_huggingface import HuggingFaceEmbeddings
-from langchain_community.vectorstores import FAISS
-from langchain.schema import Document as LangchainDocument
-=======
 from docx import Document
 import tempfile
->>>>>>> 44fa5ddc
 from fastapi import HTTPException
 from config import Config
 
@@ -28,13 +17,6 @@
             separators=Config.TEXT_SEPARATORS
         )
         self.embeddings = HuggingFaceEmbeddings(model_name=Config.EMBEDDING_MODEL_NAME)
-<<<<<<< HEAD
-        
-        # Create directories for FAISS indexes and metadata
-        os.makedirs(Config.FAISS_INDEX_PATH, exist_ok=True)
-        os.makedirs(Config.FAISS_METADATA_PATH, exist_ok=True)
-=======
->>>>>>> 44fa5ddc
     
     def download_document(self, url: str) -> bytes:
         """Download document from URL"""
@@ -91,8 +73,4 @@
         # Create vector store
         vectorstore = FAISS.from_documents(texts, self.embeddings)
         
-<<<<<<< HEAD
-        return doc_list
-=======
-        return vectorstore, text
->>>>>>> 44fa5ddc
+        return vectorstore, text
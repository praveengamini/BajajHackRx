from pydantic import BaseModel
from typing import Optional, List

# Main API Models
class HackRXRunRequest(BaseModel):
    documents: str  # URL to the document
    questions: List[str]

class HackRXRunResponse(BaseModel):
    answers: List[str]

# Legacy API Models (keeping for backward compatibility)
class EmbedRequest(BaseModel):
    text: str
    pdfId: str

class GenerateRequest(BaseModel):
    pdfId: str
    message: str
    sessionId: Optional[str] = "default"

class ClearHistoryRequest(BaseModel):
    pdfId: str
    sessionId: Optional[str] = "default"

# Response Models
class HealthResponse(BaseModel):
    status: str
    model: str
<<<<<<< HEAD
    api_status: str
    loaded_pdf_ids: List[str]
    faiss_indexes: int  # Changed from chromadb_collections to faiss_indexes
    capabilities: dict
=======
    api_status: Optional[str] = None
    loaded_pdf_ids: List[str] = []
    chromadb_collections: Optional[int] = None
    capabilities: Optional[dict] = None
    error: Optional[str] = None

class GenerateResponse(BaseModel):
    answer: str
    source_documents: int
    session_id: str

class ModelInfo(BaseModel):
    id: str
    type: str
    capabilities: List[str]
>>>>>>> 44fa5ddc

class ModelsResponse(BaseModel):
    models: List[ModelInfo]<|MERGE_RESOLUTION|>--- conflicted
+++ resolved
@@ -27,12 +27,6 @@
 class HealthResponse(BaseModel):
     status: str
     model: str
-<<<<<<< HEAD
-    api_status: str
-    loaded_pdf_ids: List[str]
-    faiss_indexes: int  # Changed from chromadb_collections to faiss_indexes
-    capabilities: dict
-=======
     api_status: Optional[str] = None
     loaded_pdf_ids: List[str] = []
     chromadb_collections: Optional[int] = None
@@ -48,7 +42,6 @@
     id: str
     type: str
     capabilities: List[str]
->>>>>>> 44fa5ddc
 
 class ModelsResponse(BaseModel):
     models: List[ModelInfo]